--- conflicted
+++ resolved
@@ -78,11 +78,8 @@
 #mkField CodecFlags, CodecFlag
 #mkField CodecID, AVCodecID
 #mkField PrivData, (Ptr ())
-<<<<<<< HEAD
+#mkField TicksPerFrame, CInt
 #mkField RawAspectRatio, AVRational
-=======
-#mkField TicksPerFrame, CInt
->>>>>>> 2dbce444
 
 #hasField AVCodecContext, Width, width
 #hasField AVCodecContext, Height, height
@@ -92,28 +89,25 @@
 #hasField AVCodecContext, CodecFlags, flags
 #hasField AVCodecContext, CodecID, codec_id
 #hasField AVCodecContext, PrivData, priv_data
-<<<<<<< HEAD
+#hasField AVCodecContext, TicksPerFrame, ticks_per_frame
 #hasField AVCodecContext, RawAspectRatio, sample_aspect_ratio
-
-getAspectRatio :: HasRawAspectRatio a => a -> IO (Maybe AVRational)
-getAspectRatio = fmap nonZeroAVRational . getRawAspectRatio
-
--- | When unspecified, the most likely pixel shape is a square
-guessAspectRatio :: HasRawAspectRatio a => a -> IO AVRational
-guessAspectRatio = fmap (fromMaybe (AVRational 1 1)) . getAspectRatio
-
-setAspectRatio :: HasRawAspectRatio a => a -> Maybe AVRational -> IO ()
-setAspectRatio x Nothing      = setRawAspectRatio x (AVRational 0 1)
-setAspectRatio x (Just ratio) = setRawAspectRatio x ratio
-=======
-#hasField AVCodecContext, TicksPerFrame, ticks_per_frame
 
 getFps :: (HasTimeBase a, HasTicksPerFrame a) => a -> IO CDouble
 getFps x = do
   timeBase <- getTimeBase x
   ticksPerFrame <- getTicksPerFrame x
   pure (1.0 / av_q2d timeBase / fromIntegral ticksPerFrame)
->>>>>>> 2dbce444
+
+getAspectRatio :: HasRawAspectRatio a => a -> IO (Maybe AVRational)
+getAspectRatio = fmap nonZeroAVRational . getRawAspectRatio
+
+-- | When unspecified, the most likely pixel shape is a square
+guessAspectRatio :: HasRawAspectRatio a => a -> IO AVRational
+guessAspectRatio = fmap (fromMaybe (AVRational 1 1)) . getAspectRatio
+
+setAspectRatio :: HasRawAspectRatio a => a -> Maybe AVRational -> IO ()
+setAspectRatio x Nothing      = setRawAspectRatio x (AVRational 0 1)
+setAspectRatio x (Just ratio) = setRawAspectRatio x ratio
 
 newtype AVStream = AVStream (Ptr ()) deriving (Storable, HasPtr)
 
